import abc
from re import S
import uuid
from collections import namedtuple

from .mesh import Mesh, SubMesh
from .entity import Entity
from ..math import Mat4
from ..misc import PaletteDefault as Palette

import numpy as np


class Component(Entity):
    def __init__(self, name=None, cast_shadow=True):
        super(Component, self).__init__(name, cast_shadow)
        self._transform = Mat4.identity()

    @property
    @abc.abstractmethod
    def mesh(self) -> Mesh:
        raise NotImplementedError

    @property
    def transform(self):
        return self._transform

    @transform.setter
    def transform(self, value: Mat4):
        self._transform = value

    @property
    def cast_shadow(self):
        return self._cast_shadow

    @cast_shadow.setter
    def cast_shadow(self, value):
        self._cast_shadow = value

    @property
    def drawable(self):
        return self._is_drawable

    @drawable.setter
    def drawable(self, value):
        self._is_drawable = value

    @property
    def meshes(self):
        return [(self.mesh, self._transform)]

    def draw(self, matrices=None, **kwargs):
        if self._is_drawable:
            matrix = Mat4.identity()
            if matrices is not None:
                for m in matrices:
                    matrix = m * matrix
            self.mesh.draw(matrix, **kwargs)

    def compute_energy(self, shader, light, viewport_size, depth_map, matrices=None):
        if self._is_drawable:
            transform = Mat4.identity()
            if matrices is not None:
                for m in matrices:
                    transform = m * transform
            self.mesh.compute_energy(shader, transform, light, viewport_size, depth_map)


class Building(Entity):
    def __init__(self, name=None):
        super().__init__(name)
        self._components = []  # stores the Component objects
        self._root_components = []  # store the Component objects index
        self._hierarchy = {}  # store the parent index of components: { comp_index: parent_index }
        self._transform = Mat4.identity()

    def append(self, comp: Component, parent: Component = None):
        exists = False
        for c in self._components:
            if c.uuid == comp.uuid:
                exists = True
                break

        if exists:
            raise ValueError('Component already exists.')

        self._components.append(comp)
        index = len(self._components) - 1

        parent_index = -1

        if parent is not None:
            try:
                parent_index = self._components.index(parent)
            except ValueError:
                raise ValueError('Parent does not exist.')

        self._hierarchy[index] = parent_index

        if parent_index == -1:
            self._root_components.append(index)

    @property
    def components(self):
        return self._components

    @property
    def transform(self):
        return self._transform

    @transform.setter
    def transform(self, value: Mat4):
        self._transform = value

    def _parent_list(self, comp, parent_list):
        if comp in self._root_components:
            return parent_list
        else:
            if comp in self._hierarchy:
                parent_list.append(self._hierarchy[comp])
                return self._parent_list(self._hierarchy[comp], parent_list)
            else:
                return []

    def transform_of(self, comp):
        matrix = Mat4.identity()
        if comp in self._components:
            idx = self._components.index(comp)
            parents = self._parent_list(idx, [idx])
            matrices = [self._components[p].transform for p in parents] + [self.transform]
            for m in matrices:
                matrix = m * matrix
        return matrix

    def draw(self, shader=None, **kwargs):
        for idx, comp in enumerate(self._components):
            if comp.drawable:
                parents = self._parent_list(idx, [idx])
                matrices = [self._components[p].transform for p in parents] + [self.transform]
                comp.draw(matrices, shader=shader, **kwargs)

    def compute_energy(self, shader, light, viewport_size, depth_map):
        for idx, comp in enumerate(self._components):
            if comp.drawable:
                parents = self._parent_list(idx, [idx])
                matrices = [self._components[p].transform for p in parents] + [self.transform]
                comp.compute_energy(shader, light, viewport_size, depth_map, matrices)

    def convert_to_mesh(self):
        """ Converts a building to a single mesh that can be rendered more quickly.
        """
        vertices, v_offset = [], 0
        uvs, uv_offset = [], 0
        normals, n_offset = [], 0
        triangles, tri_offset = [], 0
        sub_mesh_dict = {}
        for idx, comp in enumerate(self._components):
            if comp.drawable:
                parents = self._parent_list(idx, [idx])
                matrices = [self._components[p].transform for p in parents] + [self.transform]
                transform = Mat4.identity()
                if matrices is not None:
                    for m in matrices:
                        transform = m * transform
                transform = np.array(transform)

                mesh = comp.mesh
                
                # Transform vertices with model matrix
                comp_vertices = (transform @ np.concatenate((mesh.vertices, np.ones_like(mesh.vertices[:, 0:1])), axis=1).T).T
                comp_vertices = comp_vertices[:, :3] / comp_vertices[:, 3:]
                vertices.append(comp_vertices)

                # Correctly transform the normals with the inverse transpose
                comp_normals = (np.linalg.inv(transform).T @ np.concatenate((mesh.vertex_normals, np.ones_like(mesh.vertex_normals[:, 0:1])), axis=1).T).T
                comp_normals = comp_normals[:, :3] / np.linalg.norm(comp_normals[:, :3], axis=1).clip(1e-5)
                normals.append(comp_normals)

                uvs.append(mesh.uvs)

                # Increment triangle indices with index offset
                comp_triangles = mesh.triangles
                n_triangles = len(comp_triangles)
                for tri in comp_triangles:
                    v_idx = tuple(idx + v_offset for idx in tri[0])
                    uv_idx = tuple(idx + uv_offset for idx in tri[1])
                    n_idx = tuple(idx + n_offset for idx in tri[2])
                    triangles += [(v_idx, uv_idx, n_idx)]

                # Create submesh or take over submeshes for each component
                if len(mesh.sub_meshes_raw) > 0:
                    for sub_mesh_texture in mesh.sub_meshes_raw:
                        sub_mesh, texture = sub_mesh_texture
                        sub_mesh.triangles = [idx + tri_offset for idx in sub_mesh.triangles]
                        if texture in sub_mesh_dict:
                            sub_mesh_dict[texture].append(sub_mesh)
                        else:
                            sub_mesh_dict[texture] = [sub_mesh]
                else:
                    sub_mesh = SubMesh(triangles=(np.arange(n_triangles) + tri_offset).tolist())
                    texture = mesh._texture_path
                    if texture in sub_mesh_dict:
                        sub_mesh_dict[texture].append(sub_mesh)
                    else:
                        sub_mesh_dict[texture] = [sub_mesh]

                # Offset for triangle references
                v_offset += mesh.vertices.shape[0]
                uv_offset += mesh.uvs.shape[0]
                n_offset += mesh.vertex_normals.shape[0]
                tri_offset += n_triangles

        # Create mesh
        mesh = Mesh(
            vertices=np.concatenate(vertices, axis=0).tolist(),
            colors=[Palette.GreenA.as_color()],
            normals=np.concatenate(normals, axis=0).tolist(),
            uvs=np.concatenate(uvs, axis=0).tolist(),
            triangles=triangles
        )

        # Add submeshes to mesh
<<<<<<< HEAD
        if len(sub_meshes) > 0:
            mesh.update_sub_mesh(0, *sub_meshes[0])
        if len(sub_meshes) > 1:
            for i in range(1, len(sub_meshes)):
                mesh.append_sub_mesh(*sub_meshes[i])
        return mesh

    @property
    def meshes(self):
        return [(comp.mesh, self.transform_of(comp)) for comp in self._components]
=======
        textures_sub_meshes = list(sub_mesh_dict.items())
        if len(textures_sub_meshes) > 0:
            texture, sub_meshes = textures_sub_meshes[0]
            sub_mesh = self.merge_sub_meshes(sub_meshes, name=texture)
            mesh.update_sub_mesh(0, sub_mesh, texture=texture)
        if len(textures_sub_meshes) > 1:
            for i in range(1, len(textures_sub_meshes)):
                texture, sub_meshes = textures_sub_meshes[i]
                sub_mesh = self.merge_sub_meshes(sub_meshes, name=texture)
                mesh.append_sub_mesh(sub_mesh, texture=texture)
        return mesh

    def merge_sub_meshes(self, sub_meshes, name=''):
        triangles = []
        for sub_mesh in sub_meshes:
            triangles += sub_mesh.triangles
        return SubMesh(triangles=triangles, name=name)
>>>>>>> ff48d444
<|MERGE_RESOLUTION|>--- conflicted
+++ resolved
@@ -219,19 +219,6 @@
             triangles=triangles
         )
 
-        # Add submeshes to mesh
-<<<<<<< HEAD
-        if len(sub_meshes) > 0:
-            mesh.update_sub_mesh(0, *sub_meshes[0])
-        if len(sub_meshes) > 1:
-            for i in range(1, len(sub_meshes)):
-                mesh.append_sub_mesh(*sub_meshes[i])
-        return mesh
-
-    @property
-    def meshes(self):
-        return [(comp.mesh, self.transform_of(comp)) for comp in self._components]
-=======
         textures_sub_meshes = list(sub_mesh_dict.items())
         if len(textures_sub_meshes) > 0:
             texture, sub_meshes = textures_sub_meshes[0]
@@ -249,4 +236,7 @@
         for sub_mesh in sub_meshes:
             triangles += sub_mesh.triangles
         return SubMesh(triangles=triangles, name=name)
->>>>>>> ff48d444
+
+    @property
+    def meshes(self):
+        return [(comp.mesh, self.transform_of(comp)) for comp in self._components]