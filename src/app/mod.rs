--- conflicted
+++ resolved
@@ -562,53 +562,6 @@
     // // // let obj_sibenik = Mesh::load_from_obj("./data/sibenik/sibenik.obj");
     // // // let obj_sponza = Mesh::load_from_obj("./data/sponza/sponza.obj");
     // let obj_sphere = Mesh::load_from_obj("./data/blender_sphere/sphere.obj");
-
-<<<<<<< HEAD
-    let _point_light = {
-        // Light settings.
-        app.spawn_light(
-            NodeIdx::root(),
-            Light::Directional {
-                direction: Vec3::new(-1.0, -1.0, -1.0).normalize(),
-                color: Color::WHITE,
-            },
-        );
-        app.spawn_light(
-            NodeIdx::root(),
-            Light::Directional {
-                direction: Vec3::new(1.0, 1.0, 1.0).normalize(),
-                color: Color::WHITE,
-            },
-        );
-
-        let point_light = app.spawn_light(
-            NodeIdx::root(),
-            Light::Point {
-                color: Color::WHITE,
-            },
-        );
-
-        // let point_light1 = app.spawn_light(
-        //     NodeIdx::root(),
-        //     Light::Point {
-        //         color: Color::WHITE,
-        //     },
-        // );
-
-        let mut scene = app.scene.write().unwrap();
-        let point_light_node = &mut scene.nodes[point_light.node];
-        let point_light_transform = point_light_node.transform_mut();
-        point_light_transform.translation = Vec3::new(1.0, 1.0, 0.0);
-
-        // let point_light1_node = &mut scene.nodes[point_light1.node];
-        // let point_light1_transform = point_light1_node.transform_mut();
-        // point_light1_transform.translation = Vec3::new(0.0, 0.0, 0.0);
-
-        point_light
-    };
-
-=======
->>>>>>> 2be1baf3
     // let triangle = Mesh::triangle(&[
     //     Vec3::new(0.0, 0.0, 0.0),
     //     Vec3::new(1.0, 0.0, 0.0),
